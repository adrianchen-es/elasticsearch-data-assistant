--- conflicted
+++ resolved
@@ -40,29 +40,6 @@
     depends_on:
       - backend
       - otel-collector
-<<<<<<< HEAD
-    networks:
-      - app-network
-
-  gateway:
-    build: 
-      context: ./gateway
-      dockerfile: Dockerfile
-    container_name: gateway
-    environment:
-      - NODE_ENV=production
-      - PORT=3100
-      - BACKEND_BASE_URL=http://backend:8000
-      - OTEL_SEMCONV_STABILITY_OPT_IN=http
-      - OTEL_SERVICE_NAME=es-data-assistant-gateway
-      - OTEL_EXPORTER_OTLP_ENDPOINT=http://otel-collector:4318/v1/traces
-    ports:
-      - "3100:3100" # optional public; nginx uses service name internally
-    depends_on:
-      - backend
-      - otel-collector
-=======
->>>>>>> 52eafb8a
     networks:
       - app-network
 
